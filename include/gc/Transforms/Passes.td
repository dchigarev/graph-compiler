--- conflicted
+++ resolved
@@ -94,15 +94,12 @@
   ];
 }
 
-<<<<<<< HEAD
-=======
 def GpuToGpuOcl : Pass<"gpu-to-gpuocl", "ModuleOp"> {
   let summary = "Convert the GPU operations to GpuOclRuntime calls.";
   let description = [{
     Convert the gpu alloc, dealloc, memcpy and launch operations to GpuOclRuntime calls.
   }];
 }
->>>>>>> 3ce394f5
 #endif // GC_USE_IMEX
 
 def IterativeTilingAndFusion : Pass<"iterative-tiling-and-fusion",
